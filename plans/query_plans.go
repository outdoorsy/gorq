package plans

import (
<<<<<<< HEAD
	"bytes"
	"encoding/json"
=======
>>>>>>> beaea057
	"errors"
	"fmt"
	"log"
	"reflect"
<<<<<<< HEAD
	"strings"
	"sync"

	"github.com/outdoorsy/gorp"
	"github.com/outdoorsy/gorq/dialects"
	"github.com/outdoorsy/gorq/filters"
	"github.com/outdoorsy/gorq/interfaces"
)

type tableAlias struct {
	*gorp.TableMap
	quotedFromClause string
	dialect          gorp.Dialect
}

func (t tableAlias) tableForFromClause() string {
	if t.quotedFromClause != "" {
		return t.quotedFromClause
	}
	return t.dialect.QuotedTableForQuery(t.SchemaName, t.TableName)
}

// subQuery is provided to use plan types as sub-queries in from/join
// clauses.
type subQuery interface {
	QuotedTable() string
	getTable() *gorp.TableMap
	getTarget() reflect.Value
	getColMap() structColumnMap
	errors() []error
	selectQuery() (string, error)
	getArgs() []interface{}
}
=======

	"github.com/go-gorp/gorp"
	"github.com/nelsam/gorq/filters"
	"github.com/nelsam/gorq/interfaces"
)

// BindVarPlaceholder is used as a placeholder string for bindVar
// strings.  Wherever it is used in a query, it should be replaced by
// the correct bind variable for the dialect in use.
const BindVarPlaceholder = "%s"
>>>>>>> beaea057

// UnmappedSubQuery is an interface that subqueries which do not have
// access to details about the table and struct field maps may
// implement.
type UnmappedSubQuery interface {
	Target() interface{}
	SelectQuery(table *gorp.TableMap, col *gorp.ColumnMap, tableAlias string, tablePrefix string) (query string, columns []string)
}

type JoinFunc func(parent, field interface{}) (joinType string, joinTarget, selectionField interface{}, constraints []filters.Filter)

type JoinOp struct {
	Table  *gorp.TableMap
	Column *gorp.ColumnMap
	Join   JoinFunc
}

// A QueryPlan is a Query.  It returns itself on most method calls;
// the one exception is Assign(), which returns an AssignQueryPlan (a type of
// QueryPlan that implements AssignQuery instead of Query).  The return
// types of the methods on this struct help prevent silly errors like
// trying to run a SELECT statement that tries to Assign() values - that
// type of nonsense will result in compile errors.
//
// QueryPlans must be prepared and executed using an allocated struct
// as reference.  Again, this is intended to catch stupid mistakes
// (like typos in column names) at compile time.  Unfortunately, it
// makes the syntax a little unintuitive; but I haven't been able to
// come up with a better way to do it.
//
// For details about what you need in order to generate a query with
// this logic, see DbMap.Query().
type QueryPlan struct {
	// Errors is a slice of error valuues encountered during query
	// construction.  This is to allow cascading method calls, e.g.
	//
	//     someModel := new(OurModel)
	//     results, err := dbMap.Query(someModel).
	//         Where().
	//         Greater(&someModel.CreatedAt, yesterday).
	//         Less(&someModel.CreatedAt, time.Now()).
	//         Order(&someModel.CreatedAt, gorp.Descending).
	//         Select()
	//
	// The first time that a method call returns an error (most likely
	// Select(), Insert(), Delete(), or Update()), this field will be
	// checked for errors that occurred during query construction, and
	// if it is non-empty, the first error in the list will be
	// returned immediately.
	Errors []error

<<<<<<< HEAD
	table           *gorp.TableMap
	dbMap           *gorp.DbMap
	quotedTable     string
	executor        gorp.SqlExecutor
	target          reflect.Value
	colMap          structColumnMap
	joins           []*filters.JoinFilter
	lastRefs        []filters.Filter
	assignCols      []string
	assignBindVars  []string
	assignArgs      []interface{}
	filters         filters.MultiFilter
	orderBy         []order
	groupBy         []string
	limit           int64
	offset          int64
	args            []interface{}
	argLen          int
	argLock         sync.RWMutex
	cache           interfaces.Cache
	cachingDisabled bool
	tables          []*gorp.TableMap
}

// Query generates a Query for a target model.  The target that is
// passed in must be a pointer to a struct, and will be used as a
// reference for query construction.
func Query(m *gorp.DbMap, exec gorp.SqlExecutor, target interface{}, cache interfaces.Cache, cachingDisabled bool, joinOps ...JoinOp) interfaces.Query {
	// Handle non-standard dialects
	switch src := m.Dialect.(type) {
	case gorp.MySQLDialect:
		m.Dialect = dialects.MySQLDialect{src}
	case gorp.SqliteDialect:
		m.Dialect = dialects.SqliteDialect{src}
	default:
	}
	plan := &QueryPlan{
		dbMap:           m,
		executor:        exec,
		cache:           cache,
		cachingDisabled: cachingDisabled,
	}

	targetVal := reflect.ValueOf(target)
	if targetVal.Kind() != reflect.Ptr || targetVal.Elem().Kind() != reflect.Struct {
		plan.Errors = append(plan.Errors, errors.New("A query target must be a pointer to struct"))
	}
	targetTable, _, err := plan.mapTable(targetVal, joinOps...)
	if err != nil {
		plan.Errors = append(plan.Errors, err)
		return plan
	}
	plan.target = targetVal
	plan.table = targetTable.TableMap
	plan.quotedTable = targetTable.tableForFromClause()
	return plan
}

func (plan *QueryPlan) getTarget() reflect.Value {
	return plan.target
}

func (plan *QueryPlan) getColMap() structColumnMap {
	return plan.colMap
}

func (plan *QueryPlan) errors() []error {
	return plan.Errors
}

func (plan *QueryPlan) getArgs() []interface{} {
	plan.argLock.RLock()
	args := make([]interface{}, len(plan.args))
	// have to copy the args into a new array here as this array is manipulated
	// in code outside our control.
	for i, v := range plan.args {
		args[i] = v
	}
	plan.argLock.RUnlock()
	return args
}
func (plan *QueryPlan) appendArgs(args ...interface{}) {
	plan.argLock.Lock()
	plan.args = append(plan.args, args...)
	plan.argLen = len(plan.args)
	plan.argLock.Unlock()
}
func (plan *QueryPlan) resetArgs() {
	plan.argLock.Lock()
	plan.args = nil
	if len(plan.assignArgs) > 0 {
		plan.args = append(plan.args, plan.assignArgs...)
	}
	if subQuery, ok := plan.target.Interface().(subQuery); ok {
		plan.args = append(plan.args, subQuery.getArgs()...)
	}
	plan.argLen = len(plan.args)
	plan.argLock.Unlock()
}

func (plan *QueryPlan) getTable() *gorp.TableMap {
	return plan.table
}

func (plan *QueryPlan) mapSubQuery(q subQuery) *tableAlias {
	if len(q.errors()) != 0 {
		plan.Errors = append(plan.Errors, q.errors()...)
	}
	query, err := q.selectQuery()
	if err != nil {
		plan.Errors = append(plan.Errors, err)
	}
	alias := q.QuotedTable()
	quotedFromClause := fmt.Sprintf("(%s) as %s", query, alias)
	for _, m := range q.getColMap() {
		m.quotedTable = alias
		plan.colMap = append(plan.colMap, m)
	}
	return &tableAlias{TableMap: q.getTable(), dialect: plan.dbMap.Dialect, quotedFromClause: quotedFromClause}
}

func (plan *QueryPlan) mapTable(targetVal reflect.Value, joinOps ...JoinOp) (*tableAlias, string, error) {
	if targetVal.Kind() != reflect.Ptr {
		return nil, "", errors.New("All query targets must be pointer types")
	}

	if subQuery, ok := targetVal.Interface().(subQuery); ok {
		// This is one of our QueryPlan types, or an extended version
		// of one of them.
		return plan.mapSubQuery(subQuery), subQuery.QuotedTable(), nil
	}

	// UnmappedSubQuery types are for user-generated sub-queries, so
	// we still have to do a fair bit of mapping work.
	subQuery, isSubQuery := targetVal.Interface().(UnmappedSubQuery)
	if isSubQuery {
		targetVal = reflect.ValueOf(subQuery.Target())
	}

	var prefix, alias string
	if plan.table != nil {
		prefix = "-"
		alias = "-"
	}
	var (
		targetTable *gorp.TableMap
		joinColumn  *gorp.ColumnMap
	)
	parentMap, err := plan.colMap.joinMapForPointer(targetVal.Interface())
	if err == nil && parentMap.column.TargetTable() != nil {
		prefix, alias = parentMap.prefix, parentMap.alias
		joinColumn = parentMap.column
		targetTable = parentMap.column.TargetTable()
	}

	// targetVal could feasibly be a slice or array, to store
	// *-to-many results in.
	elemType := targetVal.Type().Elem()
	if elemType.Kind() == reflect.Slice || elemType.Kind() == reflect.Array {
		targetVal = targetVal.Elem()
		if targetVal.IsNil() {
			targetVal.Set(reflect.MakeSlice(elemType, 0, 1))
		}
		if targetVal.Len() == 0 {
			newElem := reflect.New(elemType.Elem()).Elem()
			if newElem.Kind() == reflect.Ptr {
				newElem.Set(reflect.New(newElem.Type().Elem()))
			}
			targetVal.Set(reflect.Append(targetVal, newElem))
		}
		targetVal = targetVal.Index(0)
		if targetVal.Kind() != reflect.Ptr {
			targetVal = targetVal.Addr()
		}
	}
	// It could also be a pointer to a pointer to a struct, if the
	// struct field is a pointer, itself.  This is *only* allowed when
	// the passed in value mapped to a field, though, so targetTable
	// must already be set.
	if targetTable != nil && elemType.Kind() == reflect.Ptr {
		targetVal = targetVal.Elem()
		if targetVal.IsNil() {
			targetVal.Set(reflect.New(targetVal.Type().Elem()))
		}
	}

	if targetVal.Elem().Kind() != reflect.Struct {
		return nil, "", errors.New("gorp: Cannot create query plan - no struct found to map to")
	}

	if targetTable == nil {
		targetTable, err = plan.dbMap.TableFor(targetVal.Type().Elem(), false)
		if err != nil {
			return nil, "", err
		}
	}
	plan.tables = append(plan.tables, targetTable)

	plan.lastRefs = make([]filters.Filter, 0, 2)

	if isSubQuery {
		// Get the columns from the sub-query's select statement.
		query, columns := subQuery.SelectQuery(targetTable, joinColumn, alias, prefix)
		for _, field := range plan.colMap {
			for i, colName := range columns {
				switch colName {
				case field.column.ColumnName, field.column.JoinAlias():
					field.alias = colName
					columns = append(columns[:i], columns[i+1:]...)
					break
				}
			}
		}
		return &tableAlias{TableMap: targetTable, dialect: plan.dbMap.Dialect, quotedFromClause: query}, alias, nil
	}
	if err = plan.mapColumns(parentMap, targetVal.Interface(), targetTable, targetVal, prefix, joinOps...); err != nil {
		return nil, "", err
	}
	return &tableAlias{TableMap: targetTable, dialect: plan.dbMap.Dialect}, alias, nil
}

// fieldByIndex is a copy of v.FieldByIndex, except that it will
// initialize nil pointers while descending the indexes.
func fieldByIndex(v reflect.Value, index []int) reflect.Value {
	for _, idx := range index {
		if v.Kind() == reflect.Ptr {
			if v.IsNil() {
				v.Set(reflect.New(v.Type().Elem()))
			}
			v = v.Elem()
		}
		switch v.Kind() {
		case reflect.Struct:
			v = v.Field(idx)
		default:
			panic("gorp: found unsupported type using fieldByIndex: " + v.Kind().String())
		}
	}
	return v
}

// fieldOrNilByIndex is like fieldByIndex, except that it performs no
// initialization.  If it finds a nil pointer, it just returns the nil
// pointer, even if it is not the field requested.
func fieldOrNilByIndex(v reflect.Value, index []int) reflect.Value {
	var f reflect.StructField
	t := v.Type()
	for _, idx := range index {
		if v.Kind() == reflect.Ptr {
			if v.IsNil() {
				return v
			}
			v = v.Elem()
			t = t.Elem()
		}
		v = v.Field(idx)
		f = t.Field(idx)
		t = f.Type
	}
	return v
}

type referenceFilter struct {
	clause string
}

func (filter *referenceFilter) ActualValues() []interface{} {
	return nil
}

func (filter *referenceFilter) Where(...string) string {
	return filter.clause
}

func reference(leftTable, leftCol, rightTable, rightCol string) filters.Filter {
	return &referenceFilter{
		clause: fmt.Sprintf("%s.%s = %s.%s", leftTable, leftCol, rightTable, rightCol),
	}
}

// mapColumns creates a list of field addresses and column maps, to
// make looking up the column for a field address easier.  Note that
// it doesn't do any special handling for overridden fields, because
// passing the address of a field that has been overridden is
// difficult to do accidentally.
func (plan *QueryPlan) mapColumns(parentMap *fieldColumnMap, parent interface{}, table *gorp.TableMap, value reflect.Value, prefix string, joinOps ...JoinOp) (err error) {
	value = value.Elem()
	if plan.colMap == nil {
		plan.colMap = make(structColumnMap, 0, value.NumField())
	}
	queryableFields := 0
	quotedTableName := plan.dbMap.Dialect.QuoteField(strings.TrimSuffix(prefix, "_"))
	if prefix == "" || prefix == "-" {
		quotedTableName = plan.dbMap.Dialect.QuotedTableForQuery(table.SchemaName, table.TableName)
	}
	for _, col := range table.Columns {
		shouldSelect := !col.Transient && prefix != "-"
		if value.Type().FieldByIndex(col.FieldIndex()).PkgPath != "" {
			// TODO: What about anonymous fields?
			// Don't map unexported fields
			continue
		}
		field := fieldByIndex(value, col.FieldIndex())
		alias := prefix + col.ColumnName
		colPrefix := prefix
		if col.JoinAlias() != "" {
			alias = prefix + col.JoinAlias()
			colPrefix = prefix + col.JoinPrefix()
		}
		fieldRef := field.Addr().Interface()
		quotedCol := plan.dbMap.Dialect.QuoteField(col.ColumnName)
		if prefix != "-" && prefix != "" {
			// This means we're mapping an embedded struct, so we can
			// sort of autodetect some reference columns.
			if len(col.ReferencedBy()) > 0 {
				// The way that foreign keys work, columns that are
				// referenced by other columns will have the same
				// field reference.
				fieldMap, err := plan.colMap.fieldMapForPointer(fieldRef)
				if err == nil {
					plan.lastRefs = append(plan.lastRefs, reference(fieldMap.quotedTable, fieldMap.quotedColumn, quotedTableName, quotedCol))
					shouldSelect = false
				}
			}
		}
		fieldMap := &fieldColumnMap{
			parentMap:    parentMap,
			parent:       parent,
			field:        fieldRef,
			selectTarget: fieldRef,
			column:       col,
			alias:        alias,
			prefix:       colPrefix,
			quotedTable:  quotedTableName,
			quotedColumn: quotedCol,
			doSelect:     shouldSelect,
		}
		for _, op := range joinOps {
			if op.Table == table && op.Column == col {
				fieldMap.join = op.Join
			}
		}
		for _, op := range joinOps {
			if table == op.Table && col == op.Column {
				fieldMap.join = op.Join
				break
			}
		}
		plan.colMap = append(plan.colMap, fieldMap)
		if !col.Transient {
			queryableFields++
		}
	}
	if queryableFields == 0 {
		return errors.New("No fields in the target struct are mappable.")
	}
	return
=======
	table          *gorp.TableMap
	dbMap          *gorp.DbMap
	quotedTable    string
	executor       gorp.SqlExecutor
	target         reflect.Value
	colMap         structColumnMap
	joins          []*filters.JoinFilter
	assignCols     []string
	assignBindVars []string
	assignArgs     []interface{}
	filters        filters.MultiFilter
	orderBy        []order
	groupBy        []string
	limit          int64
	offset         int64
>>>>>>> beaea057
}

// Extend returns an extended query, using extensions for the
// gorp.Dialect stored as your dbmap's Dialect field.  You will need
// to use a type assertion on the return value.  As an example,
// postgresql supports a form of joining tables for use in an update
// statement.  You can still only *assign* values on the main
// reference table, but you can use values from other joined tables
// both during assignment and in the where clause.  Here's what it
// would look like:
//
//     updateCount, err := dbMap.Query(ref).Extend().(extensions.Postgres).
//         Assign(&ref.Date, time.Now()).
//         Join(mapRef).On().
//         Equal(&mapRef.Foreign, &ref.Id).
//         Update()
//
// If you want to make your own extensions, just make sure to register
// the constructor using RegisterExtension().
func (plan *QueryPlan) Extend() interface{} {
	extendedQuery, err := LoadExtension(plan.dbMap.Dialect, plan)
	if err != nil {
		plan.Errors = append(plan.Errors, err)
		return nil
	}
	return extendedQuery
}

// Fields restricts the columns being selected in a select query to
// just those matching the passed in field pointers.
func (plan *QueryPlan) Fields(fields ...interface{}) interfaces.SelectionQuery {
	for _, field := range plan.colMap {
		field.doSelect = false
	}
	for _, field := range fields {
		plan.AddField(field)
	}
	return plan
}

// AddField adds a field to the select statement.  Some fields (for
// example, fields that are processed via JoinOp values passed to
// Query()) are not mapped in the query by default, and you may use
// AddField to request that they are selected.
//
// Note that fields handled by JoinOp values should *not* be
// explicitly joined to using methods like Join or LeftJoin, but added
// using AddField instead.
func (plan *QueryPlan) AddField(fieldPtr interface{}) interfaces.SelectionQuery {
	m, err := plan.colMap.joinMapForPointer(fieldPtr)
	if err != nil {
		plan.Errors = append(plan.Errors, err)
		return plan
	}
	m.doSelect = true
	if m.join != nil {
		joinType, joinTarget, joinField, constraints := m.join(m.parent, m.field)
		if joinTarget == nil {
			// This means to not bother joining.
			m.doSelect = false
			return plan
		}
		plan.JoinType(joinType, joinTarget).On(constraints...)
		m.selectTarget = joinField
	}
	return plan
}

// Assign sets up an assignment operation to assign the passed in
// value to the passed in field pointer.  This is used for creating
// UPDATE or INSERT queries.
func (plan *QueryPlan) Assign(fieldPtr interface{}, value interface{}) interfaces.AssignQuery {
	assignPlan := &AssignQueryPlan{QueryPlan: plan}
	return assignPlan.Assign(fieldPtr, value)
}

func (plan *QueryPlan) storeJoin() {
	if lastJoinFilter, ok := plan.filters.(*filters.JoinFilter); ok {
		if plan.joins == nil {
			plan.joins = make([]*filters.JoinFilter, 0, 2)
		}
		plan.joins = append(plan.joins, lastJoinFilter)
		plan.filters = nil
	}
}

func (plan *QueryPlan) JoinType(joinType string, target interface{}) (joinPlan interfaces.JoinQuery) {
	joinPlan = &JoinQueryPlan{QueryPlan: plan}
	plan.storeJoin()
	table, alias, err := plan.mapTable(reflect.ValueOf(target))
	if err != nil {
		plan.Errors = append(plan.Errors, err)
		// Add a filter just so the rest of the query methods won't panic
		plan.filters = &filters.JoinFilter{Type: joinType, QuotedJoinTable: "Error: no table found"}
		return
	}
	quotedTable := plan.dbMap.Dialect.QuotedTableForQuery(table.SchemaName, table.TableName)
	quotedAlias := ""
	if alias != "" && alias != "-" {
		quotedAlias = plan.dbMap.Dialect.QuoteField(alias)
	}
	plan.filters = &filters.JoinFilter{Type: joinType, QuotedJoinTable: quotedTable, QuotedAlias: quotedAlias}
	return
}

func (plan *QueryPlan) Join(target interface{}) interfaces.JoinQuery {
	return plan.JoinType("INNER", target)
}

func (plan *QueryPlan) LeftJoin(target interface{}) interfaces.JoinQuery {
	return plan.JoinType("LEFT OUTER", target)
}

func (plan *QueryPlan) On(filters ...filters.Filter) interfaces.JoinQuery {
	plan.filters.Add(filters...)
	return &JoinQueryPlan{QueryPlan: plan}
}

func (plan *QueryPlan) References() interfaces.JoinQuery {
	joinQuery := &JoinQueryPlan{QueryPlan: plan}
	return joinQuery.References()
}

// Where stores any join filter and allocates a new and filter to use
// for WHERE clause creation.  If you pass filters to it, they will be
// passed to plan.Filter().
func (plan *QueryPlan) Where(filterSlice ...filters.Filter) interfaces.WhereQuery {
	plan.storeJoin()
	plan.filters = new(filters.AndFilter)
	plan.Filter(filterSlice...)
	return plan
}

// Filter will add a Filter to the list of filters on this query.  The
// default method of combining filters on a query is by AND - if you
// want OR, you can use the following syntax:
//
//     query.Filter(gorp.Or(gorp.Equal(&field.Id, id), gorp.Less(&field.Priority, 3)))
//
func (plan *QueryPlan) Filter(filters ...filters.Filter) interfaces.WhereQuery {
	plan.filters.Add(filters...)
	return plan
}

// In adds a column IN (values...) comparison to the where clause.
func (plan *QueryPlan) In(fieldPtr interface{}, values ...interface{}) interfaces.WhereQuery {
	return plan.Filter(filters.In(fieldPtr, values...))
}

// InSubQuery adds a column IN (subQuery) comparison to the where
// clause.
func (plan *QueryPlan) InSubQuery(fieldPtr interface{}, subQuery filters.SubQuery) interfaces.WhereQuery {
	return plan.Filter(filters.InSubQuery(fieldPtr, subQuery))
}

// Like adds a column LIKE pattern comparison to the where clause.
func (plan *QueryPlan) Like(fieldPtr interface{}, pattern string) interfaces.WhereQuery {
	return plan.Filter(filters.Like(fieldPtr, pattern))
}

// Equal adds a column = value comparison to the where clause.
func (plan *QueryPlan) Equal(fieldPtr interface{}, value interface{}) interfaces.WhereQuery {
	return plan.Filter(filters.Equal(fieldPtr, value))
}

// NotEqual adds a column != value comparison to the where clause.
func (plan *QueryPlan) NotEqual(fieldPtr interface{}, value interface{}) interfaces.WhereQuery {
	return plan.Filter(filters.NotEqual(fieldPtr, value))
}

// Less adds a column < value comparison to the where clause.
func (plan *QueryPlan) Less(fieldPtr interface{}, value interface{}) interfaces.WhereQuery {
	return plan.Filter(filters.Less(fieldPtr, value))
}

// LessOrEqual adds a column <= value comparison to the where clause.
func (plan *QueryPlan) LessOrEqual(fieldPtr interface{}, value interface{}) interfaces.WhereQuery {
	return plan.Filter(filters.LessOrEqual(fieldPtr, value))
}

// Greater adds a column > value comparison to the where clause.
func (plan *QueryPlan) Greater(fieldPtr interface{}, value interface{}) interfaces.WhereQuery {
	return plan.Filter(filters.Greater(fieldPtr, value))
}

// GreaterOrEqual adds a column >= value comparison to the where clause.
func (plan *QueryPlan) GreaterOrEqual(fieldPtr interface{}, value interface{}) interfaces.WhereQuery {
	return plan.Filter(filters.GreaterOrEqual(fieldPtr, value))
}

// Null adds a column IS NULL comparison to the where clause
func (plan *QueryPlan) Null(fieldPtr interface{}) interfaces.WhereQuery {
	return plan.Filter(filters.Null(fieldPtr))
}

// NotNull adds a column IS NOT NULL comparison to the where clause
func (plan *QueryPlan) NotNull(fieldPtr interface{}) interfaces.WhereQuery {
	return plan.Filter(filters.NotNull(fieldPtr))
}

// True adds a column comparison to the where clause (tests for
// column's truthiness)
func (plan *QueryPlan) True(fieldPtr interface{}) interfaces.WhereQuery {
	return plan.Filter(filters.True(fieldPtr))
}

// False adds a NOT column comparison to the where clause (tests for
// column's negated truthiness)
func (plan *QueryPlan) False(fieldPtr interface{}) interfaces.WhereQuery {
	return plan.Filter(filters.False(fieldPtr))
}

// OrderBy adds a column to the order by clause.  The direction is
// optional - you may pass in an empty string to order in the default
// direction for the given column.
func (plan *QueryPlan) OrderBy(fieldPtrOrWrapper interface{}, direction string) interfaces.SelectQuery {
	plan.orderBy = append(plan.orderBy, order{fieldPtrOrWrapper, direction})
	return plan
}

// DiscardOrderBy discards all entries in the order by clause.
func (plan *QueryPlan) DiscardOrderBy() interfaces.SelectQuery {
	plan.orderBy = []order{}
	return plan
}

// GroupBy adds a column to the group by clause.
func (plan *QueryPlan) GroupBy(fieldPtr interface{}) interfaces.SelectQuery {
	column, err := plan.colMap.LocateTableAndColumn(fieldPtr)
	if err != nil {
		plan.Errors = append(plan.Errors, err)
		return plan
	}
	plan.groupBy = append(plan.groupBy, column)
	return plan
}

// Limit sets the limit clause of the query.
func (plan *QueryPlan) Limit(limit int64) interfaces.SelectQuery {
	plan.limit = limit
	return plan
}

// DiscardLimit discards any previously set limit clause.
func (plan *QueryPlan) DiscardLimit() interfaces.SelectQuery {
	plan.limit = 0
	return plan
}

// Offset sets the offset clause of the query.
func (plan *QueryPlan) Offset(offset int64) interfaces.SelectQuery {
	plan.offset = offset
	return plan
}

// DiscardOffset discards any previously set offset clause.
func (plan *QueryPlan) DiscardOffset() interfaces.SelectQuery {
	plan.offset = 0
	return plan
}

<<<<<<< HEAD
func (plan *QueryPlan) whereClause() (string, error) {
	if plan.filters == nil {
		return "", nil
	}
	whereArgs := plan.filters.ActualValues()
	whereVals := make([]string, 0, len(whereArgs))
	for _, arg := range whereArgs {
		val, err := plan.argOrColumn(arg)
		if err != nil {
			return "", err
		}
		whereVals = append(whereVals, val)
	}
	where := plan.filters.Where(whereVals...)
	if where != "" {
		return " where " + where, nil
	}
	return "", nil
}

func (plan *QueryPlan) selectJoinClause() (string, error) {
	buffer := bytes.Buffer{}
	for _, join := range plan.joins {
		buffer.WriteString(" ")
		joinArgs := join.ActualValues()
		joinVals := make([]string, 0, len(joinArgs))
		for _, arg := range joinArgs {
			val, err := plan.argOrColumn(arg)
			if err != nil {
				return "", err
			}
			joinVals = append(joinVals, val)
		}
		joinClause := join.JoinClause(joinVals...)
		buffer.WriteString(joinClause)
	}
	return buffer.String(), nil
=======
// argOrColumn returns the string that should be used to represent a
// value in a query.  If the value is detected to be a field, an error
// will be returned if the field cannot be selected.  If the value is
// used as an argument, it will be appended to args and the returned
// string will be the bind value.
func (plan *QueryPlan) argOrColumn(value interface{}) (args []interface{}, sqlValue string, err error) {
	switch src := value.(type) {
	case filters.SqlWrapper:
		var wrapperVal string
		args, wrapperVal, err = plan.argOrColumn(value)
		if err != nil {
			return nil, "", err
		}
		return args, src.WrapSql(wrapperVal), nil
	case filters.MultiSqlWrapper:
		values := src.ActualValues()
		wrapperVals := make([]string, 0, len(values))
		args := make([]interface{}, 0, len(values))
		for _, val := range values {
			newArgs, wrapperVal, err := plan.argOrColumn(val)
			if err != nil {
				return nil, "", err
			}
			wrapperVals = append(wrapperVals, wrapperVal)
			args = append(args, newArgs...)
		}
		return args, src.WrapSql(wrapperVals...), nil
	default:
		if reflect.TypeOf(value).Kind() == reflect.Ptr {
			sqlValue, err = plan.colMap.LocateTableAndColumn(value)
		} else {
			sqlValue = BindVarPlaceholder
			args = append(args, value)
		}
	}
	return
>>>>>>> beaea057
}

// Truncate will run this query plan as a TRUNCATE TABLE statement.
func (plan *QueryPlan) Truncate() error {
	query := fmt.Sprintf("TRUNCATE TABLE %s", plan.QuotedTable())
	_, err := plan.dbMap.Exec(query)
	return err
}

<<<<<<< HEAD
func (plan *QueryPlan) unmarshalCachedResults(cached []interface{}, resultSlice reflect.Value, elementType reflect.Type) error {
	for _, res := range cached {
		resMap := res.(map[string]interface{})
		// Make sure newTarget is settable by creating a pointer to it
		// and getting the Elem().
		newTarget := reflect.New(elementType).Elem()
		if newTarget.Kind() == reflect.Ptr {
			newTarget.Set(reflect.New(elementType.Elem()))
		}
		for alias, value := range resMap {
			if err := plan.setField(newTarget, alias, value); err != nil {
				return err
			}
		}
		resultSlice.Set(reflect.Append(resultSlice, newTarget))
	}
	return nil
}

func (plan *QueryPlan) setField(target reflect.Value, alias string, value interface{}) error {
	var col *fieldColumnMap
	for _, col = range plan.colMap {
		if col.alias == alias {
			break
		}
	}
	if col == nil {
		return fmt.Errorf("Cannot find field matching alias %s", alias)
	}
	field := fieldByIndex(target, col.column.FieldIndex())
	v := reflect.ValueOf(value)
	if field.Kind() == reflect.Slice {
		return plan.unmarshalCachedResults(value.([]interface{}), field, field.Type().Elem())
	}
	if !v.Type().ConvertibleTo(field.Type()) {
		return fmt.Errorf("Cannot convert type %v to type %v", v.Type(), field.Type())
	}
	field.Set(v.Convert(field.Type()))
	return nil
}

// cachedSelect will load data from cache for the current query.  If
// target is a pointer to a slice, data will be appended to it;
// otherwise, cachedSelect will return a []interface{} containing
// elements of the same type as target.
//
// The return value will be nil if there is nothing in cache for this
// query, or if there are errors while creating the return value.
func (plan *QueryPlan) cachedSelect(target reflect.Value, query string) []interface{} {
	if plan.cache == nil || !plan.cache.Cacheable(plan.table) {
		return nil
	}
	key, err := CacheKey(query, plan.getArgs())
	if err != nil {
		return nil
	}
	result, err := plan.cache.Get(key)
	if err != nil || result == "" {
		return nil
	}

	cached, err := restoreFromCache(result)
	if err != nil {
		return nil
	}

	var results []interface{}
	targetType := target.Type()
	var selectTarget reflect.Value
	if targetType.Kind() == reflect.Ptr && targetType.Elem().Kind() == reflect.Slice {
		selectTarget = target.Elem()
		targetType = targetType.Elem().Elem()

		// results still needs to be non-nil for the return value, but
		// there's no point in taking up a bunch of extra memory.
		results = []interface{}{}
	} else {
		// Currently, this case is only hit when Select() is called,
		// which will send us the original query target, which
		// *should* be a pointer to a struct.  And that is perfectly
		// valid as targetType.

		results = make([]interface{}, 0, len(cached))
		selectTarget = reflect.ValueOf(&results)
	}
	if err := plan.unmarshalCachedResults(cached, selectTarget, targetType); err != nil {
		return nil
	}
	return results
}

// Select will run this query plan as a SELECT statement.
func (plan *QueryPlan) Select() ([]interface{}, error) {
	query, err := plan.selectQuery()
	if err != nil {
		return nil, err
	}

	if !plan.cachingDisabled {
		if result := plan.cachedSelect(plan.target, query); result != nil {
			return result, nil
		}
	}

=======
func (plan *QueryPlan) bindVars(statement *Statement) []string {
	bindVars := make([]string, 0, len(statement.args))
	for i := range statement.args {
		bindVars = append(bindVars, plan.dbMap.Dialect.BindVar(i))
	}
	return bindVars
}

func (plan *QueryPlan) runSelect(target interface{}) ([]interface{}, error) {
	statement, err := plan.SelectStatement()
	if err != nil {
		return nil, err
	}
	bindVars := plan.bindVars(statement)
	return plan.executor.Select(target, statement.Query(bindVars...), statement.args...)
}

// Select will run this query plan as a SELECT statement.
func (plan *QueryPlan) Select() ([]interface{}, error) {
>>>>>>> beaea057
	target := plan.target.Interface()
	if subQuery, ok := target.(subQuery); ok {
		target = subQuery.getTarget().Interface()
	}
<<<<<<< HEAD
	res, err := plan.executor.Select(target, query, plan.getArgs()...)
	if err != nil {
		return nil, err
	}

	if plan.cache != nil && plan.cache.Cacheable(plan.table) && !plan.cachingDisabled {
		plan.cacheResults(res, query)
	}
	return res, nil
}

func (plan *QueryPlan) toCacheFormat(cacheVal reflect.Value) []interface{} {
	if cacheVal.Kind() != reflect.Slice {
		return nil
	}
	cacheData := make([]interface{}, 0, cacheVal.Len())
	if cacheVal.Len() == 0 {
		return cacheData
	}
	// We're guaranteed to have at least one element, here.
	src := cacheVal.Index(0)
	for src.Kind() == reflect.Interface || src.Kind() == reflect.Ptr {
		src = src.Elem()
	}
	srcType := src.Type()
	cacheMap := &cacheMapping{}
	cacheMap.cacheType = srcType
	for _, m := range plan.colMap {
		if m.doSelect {
			nested := []*fieldColumnMap{m}
			for current := m.parentMap; current != nil; current = current.parentMap {
				nested = append([]*fieldColumnMap{current}, nested...)
			}
			cacheMap.add(nested)
		}
	}
	return cacheMap.valueFor(cacheVal).([]interface{})
}

// cacheResults stores a result slice in cache.  Any failures will be
// silent.
func (plan *QueryPlan) cacheResults(results interface{}, query string) {
	defer func() {
		// Don't let reflection panics propagate.
		// if r := recover(); r != nil {
		// 	log.Printf("Recovered from %v", r)
		// }
	}()

	cacheVal := reflect.ValueOf(results)
	if cacheVal.Kind() == reflect.Ptr {
		cacheVal = cacheVal.Elem()
	}
	if cacheVal.Kind() != reflect.Slice {
		return
	}

	key, err := CacheKey(query, plan.getArgs())
	if err != nil {
		return
	}

	cacheData := plan.toCacheFormat(cacheVal)
	if cacheData == nil {
		// We don't want to cache this.
		return
	}
	// fmt.Println("about to encode to json: ", cacheData)
	raw, err := json.Marshal(cacheData)
	if err != nil {
		log.Printf("Error from marshal: %v", err)
		return
	}

	go func() {
		encoded, err := prepareForCache(string(raw))
		if err != nil {
			log.Printf("Error from prepareForCache: %v", err)
			return
		}
		plan.cache.Set(plan.tables, key, encoded)
	}()
=======
	return plan.runSelect(target)
>>>>>>> beaea057
}

// SelectToTarget will run this query plan as a SELECT statement, and
// append results directly to the passed in slice pointer.
func (plan *QueryPlan) SelectToTarget(target interface{}) error {
	targetVal := reflect.ValueOf(target)
	targetType := targetVal.Type()
	if targetType.Kind() != reflect.Ptr || targetType.Elem().Kind() != reflect.Slice {
		return errors.New("SelectToTarget must be run with a pointer to a slice as its target")
	}
<<<<<<< HEAD
	query, err := plan.selectQuery()
	if err != nil {
		return err
	}
	if !plan.cachingDisabled {
		if result := plan.cachedSelect(targetVal, query); result != nil {
			// All results have been appended to target.
			return nil
		}
	}

	_, err = plan.executor.Select(target, query, plan.getArgs()...)
	if err != nil {
		return err
	}
	if plan.cache != nil && plan.cache.Cacheable(plan.table) && !plan.cachingDisabled {
		plan.cacheResults(target, query)
	}
=======
	_, err := plan.runSelect(target)
>>>>>>> beaea057
	return err
}

func (plan *QueryPlan) Count() (int64, error) {
	statement := new(Statement)
	statement.query.WriteString("SELECT COUNT(*)")
	if err := plan.addSelectSuffix(statement); err != nil {
		return -1, err
	}
<<<<<<< HEAD
	return plan.executor.SelectInt(buffer.String(), plan.getArgs()...)
=======
	bindVars := plan.bindVars(statement)
	return plan.executor.SelectInt(statement.Query(bindVars...), statement.args...)
>>>>>>> beaea057
}

func (plan *QueryPlan) QuotedTable() string {
	if plan.quotedTable == "" {
		plan.quotedTable = plan.dbMap.Dialect.QuotedTableForQuery(plan.table.SchemaName, plan.table.TableName)
	}
	return plan.quotedTable
}

<<<<<<< HEAD
func (plan *QueryPlan) selectQuery() (string, error) {
	plan.resetArgs()
	buffer := new(bytes.Buffer)
	if err := plan.writeSelectColumns(buffer); err != nil {
		return "", err
	}
	if err := plan.writeSelectSuffix(buffer); err != nil {
		return "", err
	}
	return buffer.String(), nil
}

// argOrColumn returns the string that should be used to represent a
// value in a query.  If the value is detected to be a field, an error
// will be returned if the field cannot be selected.  If the value is
// used as an argument, it will be appended to args and the returned
// string will be the bind value.
func (plan *QueryPlan) argOrColumn(value interface{}) (sqlValue string, err error) {
	switch src := value.(type) {
	case filters.SqlWrapper:
		value = src.ActualValue()
		wrapperVal, err := plan.argOrColumn(value)
		if err != nil {
			return "", err
		}
		return src.WrapSql(wrapperVal), nil
	case filters.MultiSqlWrapper:
		values := src.ActualValues()
		wrapperVals := make([]string, 0, len(values))
		for _, val := range values {
			wrapperVal, err := plan.argOrColumn(val)
			if err != nil {
				return "", err
			}
			wrapperVals = append(wrapperVals, wrapperVal)
		}
		return src.WrapSql(wrapperVals...), nil
	default:
		if reflect.TypeOf(value).Kind() == reflect.Ptr {
			m, err := plan.colMap.fieldMapForPointer(value)
			if err != nil {
				return "", err
			}
			if m.selectTarget != m.field {
				return plan.argOrColumn(m.selectTarget)
			}
			sqlValue = m.quotedTable + "." + m.quotedColumn
		} else {
			sqlValue = plan.dbMap.Dialect.BindVar(len(plan.getArgs()))
			plan.appendArgs(value)
		}
	}
	return
}

func (plan *QueryPlan) writeSelectColumns(buffer *bytes.Buffer) error {
	if len(plan.Errors) > 0 {
		return plan.Errors[0]
	}
	buffer.WriteString("select ")
	for index, m := range plan.colMap {
		if m.doSelect {
			if index != 0 {
				buffer.WriteString(",")
			}
			var err error
			selectClause := m.quotedTable + "." + m.quotedColumn
			if m.selectTarget != m.field {
				switch src := m.selectTarget.(type) {
				case filters.SqlWrapper:
					actualValue := src.ActualValue()
					sqlValue, err := plan.argOrColumn(actualValue)
					if err != nil {
						return err
					}
					selectClause = src.WrapSql(sqlValue)
				case filters.MultiSqlWrapper:
					values := src.ActualValues()
					sqlValues := make([]string, 0, len(values))
					for _, v := range values {
						sqlValue, err := plan.argOrColumn(v)
						if err != nil {
							return err
						}
						sqlValues = append(sqlValues, sqlValue)
					}
					selectClause = src.WrapSql(sqlValues...)
				default:
					selectClause, err = plan.argOrColumn(m.field)
					if err != nil {
						return err
					}
				}
			}
			buffer.WriteString(selectClause)
			if m.alias != "" {
				buffer.WriteString(" AS ")
				buffer.WriteString(m.alias)
			}
		}
	}
	return nil
}

func (plan *QueryPlan) writeSelectSuffix(buffer *bytes.Buffer) error {
	plan.storeJoin()
	buffer.WriteString(" from ")
	buffer.WriteString(plan.QuotedTable())
	joinClause, err := plan.selectJoinClause()
	if err != nil {
		return err
	}
	buffer.WriteString(joinClause)
	whereClause, err := plan.whereClause()
	if err != nil {
		return err
	}
	buffer.WriteString(whereClause)
	for index, orderBy := range plan.orderBy {
		if index == 0 {
			buffer.WriteString(" order by ")
		} else {
			buffer.WriteString(", ")
		}
		orderStr, args, err := orderBy.OrderBy(plan.dbMap.Dialect, plan.colMap, plan.argLen)
		if err != nil {
			return err
		}
		buffer.WriteString(orderStr)
		plan.appendArgs(args...)
	}
	for index, groupBy := range plan.groupBy {
		if index == 0 {
			buffer.WriteString(" group by ")
		} else {
			buffer.WriteString(", ")
		}
		buffer.WriteString(groupBy)
	}
	// Nonstandard LIMIT clauses seem to have to come *before* the
	// offset clause.
	limiter, nonstandard := plan.dbMap.Dialect.(interfaces.NonstandardLimiter)
	if plan.limit > 0 && nonstandard {
		buffer.WriteString(" ")
		buffer.WriteString(limiter.Limit(plan.dbMap.Dialect.BindVar(plan.argLen)))
		plan.appendArgs(plan.limit)
	}
	if plan.offset > 0 {
		buffer.WriteString(" offset ")
		buffer.WriteString(plan.dbMap.Dialect.BindVar(plan.argLen))
		plan.appendArgs(plan.offset)
	}
	// Standard FETCH NEXT (n) ROWS ONLY must come after the offset.
	if plan.limit > 0 && !nonstandard {
		// Many dialects seem to ignore the SQL standard when it comes
		// to the limit clause.
		buffer.WriteString(" fetch next (")
		buffer.WriteString(plan.dbMap.Dialect.BindVar(plan.argLen))
		plan.appendArgs(plan.limit)
		buffer.WriteString(") rows only")
	}
	return nil
}

=======
>>>>>>> beaea057
// Insert will run this query plan as an INSERT statement.
func (plan *QueryPlan) Insert() error {
	if len(plan.Errors) > 0 {
		return plan.Errors[0]
	}
	statement := new(Statement)
	statement.query.WriteString("INSERT INTO ")
	statement.query.WriteString(plan.dbMap.Dialect.QuotedTableForQuery(plan.table.SchemaName, plan.table.TableName))
	statement.query.WriteString(" (")
	for i, col := range plan.assignCols {
		if i > 0 {
			statement.query.WriteString(", ")
		}
		statement.query.WriteString(col)
	}
	statement.query.WriteString(") VALUES (")
	for i, bindVar := range plan.assignBindVars {
		if i > 0 {
			statement.query.WriteString(", ")
		}
		statement.query.WriteString(bindVar)
	}
<<<<<<< HEAD
	buffer.WriteString(")")
	_, err := plan.executor.Exec(buffer.String(), plan.getArgs()...)

	if plan.cache != nil && !plan.cachingDisabled {
		go plan.cache.DropEntries(plan.tables)
	}

	return err
}

// joinFromAndWhereClause will return the from and where clauses for
// joined tables, for use in UPDATE and DELETE statements.
func (plan *QueryPlan) joinFromAndWhereClause() (from, where string, err error) {
	fromSlice := make([]string, 0, len(plan.joins))
	whereBuffer := bytes.Buffer{}
	for _, join := range plan.joins {
		fromSlice = append(fromSlice, join.QuotedJoinTable)
		whereArgs := join.ActualValues()
		whereVals := make([]string, 0, len(whereArgs))
		for _, arg := range whereArgs {
			val, err := plan.argOrColumn(arg)
			if err != nil {
				return "", "", err
			}
			whereVals = append(whereVals, val)
		}
		whereClause := join.Where(whereVals...)
		if err != nil {
			return "", "", err
		}
		whereBuffer.WriteString(whereClause)
	}
	return strings.Join(fromSlice, ", "), whereBuffer.String(), nil
}

=======
	statement.query.WriteString(")")
	_, err := plan.executor.Exec(statement.query.String(), statement.args...)
	return err
}

>>>>>>> beaea057
// Update will run this query plan as an UPDATE statement.
func (plan *QueryPlan) Update() (int64, error) {
	if len(plan.Errors) > 0 {
		return -1, plan.Errors[0]
	}
	statement := new(Statement)
	statement.query.WriteString("UPDATE ")
	statement.query.WriteString(plan.dbMap.Dialect.QuotedTableForQuery(plan.table.SchemaName, plan.table.TableName))
	statement.query.WriteString(" SET ")
	for i, col := range plan.assignCols {
		if i > 0 {
			statement.query.WriteString(", ")
		}
		statement.query.WriteString(col)
		statement.query.WriteString("=")
		statement.query.WriteString(BindVarPlaceholder)
	}
	if err := plan.addWhereClause(statement); err != nil {
		return -1, err
	}
<<<<<<< HEAD
	if joinWhereClause != "" {
		if whereClause == "" {
			whereClause = " where "
		} else {
			whereClause += " and "
		}
		whereClause += joinWhereClause
	}
	buffer.WriteString(whereClause)
	res, err := plan.executor.Exec(buffer.String(), plan.getArgs()...)
=======
	bindVars := plan.bindVars(statement)
	res, err := plan.executor.Exec(statement.Query(bindVars...), statement.args...)
>>>>>>> beaea057
	if err != nil {
		return -1, err
	}
	rows, err := res.RowsAffected()
	if err != nil {
		return -1, err
	}

	if plan.cache != nil && !plan.cachingDisabled {
		go plan.cache.DropEntries(plan.tables)
	}

	return rows, nil
}

// Delete will run this query plan as a DELETE statement.
func (plan *QueryPlan) Delete() (int64, error) {
	if len(plan.Errors) > 0 {
		return -1, plan.Errors[0]
	}
	statement := new(Statement)
	statement.query.WriteString("DELETE FROM ")
	statement.query.WriteString(plan.dbMap.Dialect.QuotedTableForQuery(plan.table.SchemaName, plan.table.TableName))
	if err := plan.addWhereClause(statement); err != nil {
		return -1, err
	}
<<<<<<< HEAD
	if joinTables != "" {
		buffer.WriteString(" using ")
		buffer.WriteString(joinTables)
	}
	whereClause, err := plan.whereClause()
	if err != nil {
		return -1, err
	}
	if joinWhereClause != "" {
		if whereClause == "" {
			whereClause = " where "
		} else {
			whereClause += " and "
		}
		whereClause += joinWhereClause
	}
	buffer.WriteString(whereClause)
	res, err := plan.executor.Exec(buffer.String(), plan.getArgs()...)
=======
	bindVars := plan.bindVars(statement)
	res, err := plan.executor.Exec(statement.Query(bindVars...), statement.args...)
>>>>>>> beaea057
	if err != nil {
		return -1, err
	}
	rows, err := res.RowsAffected()
	if err != nil {
		return -1, err
	}

	if plan.cache != nil && !plan.cachingDisabled {
		go plan.cache.DropEntries(plan.tables)
	}

	return rows, nil
}

// A JoinQueryPlan is a QueryPlan, except with some return values
// changed so that it will match the JoinQuery interface.
type JoinQueryPlan struct {
	*QueryPlan
}

func (plan *JoinQueryPlan) References() interfaces.JoinQuery {
	if len(plan.lastRefs) == 0 {
		plan.Errors = append(plan.Errors, errors.New("No references found to join with"))
	}
	plan.QueryPlan.Filter(plan.lastRefs...)
	return plan
}

func (plan *JoinQueryPlan) In(fieldPtr interface{}, values ...interface{}) interfaces.JoinQuery {
	plan.QueryPlan.In(fieldPtr, values...)
	return plan
}

func (plan *JoinQueryPlan) InSubQuery(fieldPtr interface{}, subQuery filters.SubQuery) interfaces.JoinQuery {
	plan.QueryPlan.InSubQuery(fieldPtr, subQuery)
	return plan
}

func (plan *JoinQueryPlan) Like(fieldPtr interface{}, pattern string) interfaces.JoinQuery {
	plan.QueryPlan.Like(fieldPtr, pattern)
	return plan
}

func (plan *JoinQueryPlan) Equal(fieldPtr interface{}, value interface{}) interfaces.JoinQuery {
	plan.QueryPlan.Equal(fieldPtr, value)
	return plan
}

func (plan *JoinQueryPlan) NotEqual(fieldPtr interface{}, value interface{}) interfaces.JoinQuery {
	plan.QueryPlan.NotEqual(fieldPtr, value)
	return plan
}

func (plan *JoinQueryPlan) Less(fieldPtr interface{}, value interface{}) interfaces.JoinQuery {
	plan.QueryPlan.Less(fieldPtr, value)
	return plan
}

func (plan *JoinQueryPlan) LessOrEqual(fieldPtr interface{}, value interface{}) interfaces.JoinQuery {
	plan.QueryPlan.LessOrEqual(fieldPtr, value)
	return plan
}

func (plan *JoinQueryPlan) Greater(fieldPtr interface{}, value interface{}) interfaces.JoinQuery {
	plan.QueryPlan.Greater(fieldPtr, value)
	return plan
}

func (plan *JoinQueryPlan) GreaterOrEqual(fieldPtr interface{}, value interface{}) interfaces.JoinQuery {
	plan.QueryPlan.GreaterOrEqual(fieldPtr, value)
	return plan
}

func (plan *JoinQueryPlan) Null(fieldPtr interface{}) interfaces.JoinQuery {
	plan.QueryPlan.Null(fieldPtr)
	return plan
}

func (plan *JoinQueryPlan) NotNull(fieldPtr interface{}) interfaces.JoinQuery {
	plan.QueryPlan.NotNull(fieldPtr)
	return plan
}

func (plan *JoinQueryPlan) True(fieldPtr interface{}) interfaces.JoinQuery {
	plan.QueryPlan.True(fieldPtr)
	return plan
}

func (plan *JoinQueryPlan) False(fieldPtr interface{}) interfaces.JoinQuery {
	plan.QueryPlan.False(fieldPtr)
	return plan
}

// An AssignQueryPlan is, for all intents and purposes, a QueryPlan.
// The only difference is the return type of Where() and all of the
// various where clause operations.  This is intended to be used for
// queries that have had Assign() called, to make it a compile error
// if you try to call Select() on a query that has had both Assign()
// and Where() called.
//
// All documentation for QueryPlan applies to AssignQueryPlan, too.
type AssignQueryPlan struct {
	*QueryPlan
}

func (plan *AssignQueryPlan) Assign(fieldPtr interface{}, value interface{}) interfaces.AssignQuery {
	column, err := plan.colMap.LocateColumn(fieldPtr)
	if err != nil {
		plan.Errors = append(plan.Errors, err)
		return plan
	}
	plan.assignCols = append(plan.assignCols, column)
<<<<<<< HEAD
	plan.assignBindVars = append(plan.assignBindVars, plan.dbMap.Dialect.BindVar(len(plan.assignArgs)))
=======
	plan.assignBindVars = append(plan.assignBindVars, plan.dbMap.Dialect.BindVar(len(plan.assignBindVars)))
>>>>>>> beaea057
	plan.assignArgs = append(plan.assignArgs, value)
	return plan
}

func (plan *AssignQueryPlan) Where(filters ...filters.Filter) interfaces.UpdateQuery {
	plan.QueryPlan.Where(filters...)
	return plan
}

func (plan *AssignQueryPlan) Filter(filters ...filters.Filter) interfaces.UpdateQuery {
	plan.QueryPlan.Filter(filters...)
	return plan
}

func (plan *AssignQueryPlan) In(fieldPtr interface{}, values ...interface{}) interfaces.UpdateQuery {
	plan.QueryPlan.In(fieldPtr, values...)
	return plan
}

func (plan *AssignQueryPlan) InSubQuery(fieldPtr interface{}, subQuery filters.SubQuery) interfaces.UpdateQuery {
	plan.QueryPlan.InSubQuery(fieldPtr, subQuery)
	return plan
}

func (plan *AssignQueryPlan) Like(fieldPtr interface{}, pattern string) interfaces.UpdateQuery {
	plan.QueryPlan.Like(fieldPtr, pattern)
	return plan
}

func (plan *AssignQueryPlan) Equal(fieldPtr interface{}, value interface{}) interfaces.UpdateQuery {
	plan.QueryPlan.Equal(fieldPtr, value)
	return plan
}

func (plan *AssignQueryPlan) NotEqual(fieldPtr interface{}, value interface{}) interfaces.UpdateQuery {
	plan.QueryPlan.NotEqual(fieldPtr, value)
	return plan
}

func (plan *AssignQueryPlan) Less(fieldPtr interface{}, value interface{}) interfaces.UpdateQuery {
	plan.QueryPlan.Less(fieldPtr, value)
	return plan
}

func (plan *AssignQueryPlan) LessOrEqual(fieldPtr interface{}, value interface{}) interfaces.UpdateQuery {
	plan.QueryPlan.LessOrEqual(fieldPtr, value)
	return plan
}

func (plan *AssignQueryPlan) Greater(fieldPtr interface{}, value interface{}) interfaces.UpdateQuery {
	plan.QueryPlan.Greater(fieldPtr, value)
	return plan
}

func (plan *AssignQueryPlan) GreaterOrEqual(fieldPtr interface{}, value interface{}) interfaces.UpdateQuery {
	plan.QueryPlan.GreaterOrEqual(fieldPtr, value)
	return plan
}

func (plan *AssignQueryPlan) Null(fieldPtr interface{}) interfaces.UpdateQuery {
	plan.QueryPlan.Null(fieldPtr)
	return plan
}

func (plan *AssignQueryPlan) NotNull(fieldPtr interface{}) interfaces.UpdateQuery {
	plan.QueryPlan.NotNull(fieldPtr)
	return plan
}

func (plan *AssignQueryPlan) True(fieldPtr interface{}) interfaces.UpdateQuery {
	plan.QueryPlan.True(fieldPtr)
	return plan
}

func (plan *AssignQueryPlan) False(fieldPtr interface{}) interfaces.UpdateQuery {
	plan.QueryPlan.False(fieldPtr)
	return plan
}<|MERGE_RESOLUTION|>--- conflicted
+++ resolved
@@ -1,24 +1,21 @@
 package plans
 
 import (
-<<<<<<< HEAD
-	"bytes"
 	"encoding/json"
-=======
->>>>>>> beaea057
 	"errors"
 	"fmt"
 	"log"
 	"reflect"
-<<<<<<< HEAD
-	"strings"
-	"sync"
 
 	"github.com/outdoorsy/gorp"
-	"github.com/outdoorsy/gorq/dialects"
 	"github.com/outdoorsy/gorq/filters"
 	"github.com/outdoorsy/gorq/interfaces"
 )
+
+// BindVarPlaceholder is used as a placeholder string for bindVar
+// strings.  Wherever it is used in a query, it should be replaced by
+// the correct bind variable for the dialect in use.
+const BindVarPlaceholder = "%s"
 
 type tableAlias struct {
 	*gorp.TableMap
@@ -32,30 +29,6 @@
 	}
 	return t.dialect.QuotedTableForQuery(t.SchemaName, t.TableName)
 }
-
-// subQuery is provided to use plan types as sub-queries in from/join
-// clauses.
-type subQuery interface {
-	QuotedTable() string
-	getTable() *gorp.TableMap
-	getTarget() reflect.Value
-	getColMap() structColumnMap
-	errors() []error
-	selectQuery() (string, error)
-	getArgs() []interface{}
-}
-=======
-
-	"github.com/go-gorp/gorp"
-	"github.com/nelsam/gorq/filters"
-	"github.com/nelsam/gorq/interfaces"
-)
-
-// BindVarPlaceholder is used as a placeholder string for bindVar
-// strings.  Wherever it is used in a query, it should be replaced by
-// the correct bind variable for the dialect in use.
-const BindVarPlaceholder = "%s"
->>>>>>> beaea057
 
 // UnmappedSubQuery is an interface that subqueries which do not have
 // access to details about the table and struct field maps may
@@ -107,7 +80,6 @@
 	// returned immediately.
 	Errors []error
 
-<<<<<<< HEAD
 	table           *gorp.TableMap
 	dbMap           *gorp.DbMap
 	quotedTable     string
@@ -124,364 +96,9 @@
 	groupBy         []string
 	limit           int64
 	offset          int64
-	args            []interface{}
-	argLen          int
-	argLock         sync.RWMutex
 	cache           interfaces.Cache
 	cachingDisabled bool
 	tables          []*gorp.TableMap
-}
-
-// Query generates a Query for a target model.  The target that is
-// passed in must be a pointer to a struct, and will be used as a
-// reference for query construction.
-func Query(m *gorp.DbMap, exec gorp.SqlExecutor, target interface{}, cache interfaces.Cache, cachingDisabled bool, joinOps ...JoinOp) interfaces.Query {
-	// Handle non-standard dialects
-	switch src := m.Dialect.(type) {
-	case gorp.MySQLDialect:
-		m.Dialect = dialects.MySQLDialect{src}
-	case gorp.SqliteDialect:
-		m.Dialect = dialects.SqliteDialect{src}
-	default:
-	}
-	plan := &QueryPlan{
-		dbMap:           m,
-		executor:        exec,
-		cache:           cache,
-		cachingDisabled: cachingDisabled,
-	}
-
-	targetVal := reflect.ValueOf(target)
-	if targetVal.Kind() != reflect.Ptr || targetVal.Elem().Kind() != reflect.Struct {
-		plan.Errors = append(plan.Errors, errors.New("A query target must be a pointer to struct"))
-	}
-	targetTable, _, err := plan.mapTable(targetVal, joinOps...)
-	if err != nil {
-		plan.Errors = append(plan.Errors, err)
-		return plan
-	}
-	plan.target = targetVal
-	plan.table = targetTable.TableMap
-	plan.quotedTable = targetTable.tableForFromClause()
-	return plan
-}
-
-func (plan *QueryPlan) getTarget() reflect.Value {
-	return plan.target
-}
-
-func (plan *QueryPlan) getColMap() structColumnMap {
-	return plan.colMap
-}
-
-func (plan *QueryPlan) errors() []error {
-	return plan.Errors
-}
-
-func (plan *QueryPlan) getArgs() []interface{} {
-	plan.argLock.RLock()
-	args := make([]interface{}, len(plan.args))
-	// have to copy the args into a new array here as this array is manipulated
-	// in code outside our control.
-	for i, v := range plan.args {
-		args[i] = v
-	}
-	plan.argLock.RUnlock()
-	return args
-}
-func (plan *QueryPlan) appendArgs(args ...interface{}) {
-	plan.argLock.Lock()
-	plan.args = append(plan.args, args...)
-	plan.argLen = len(plan.args)
-	plan.argLock.Unlock()
-}
-func (plan *QueryPlan) resetArgs() {
-	plan.argLock.Lock()
-	plan.args = nil
-	if len(plan.assignArgs) > 0 {
-		plan.args = append(plan.args, plan.assignArgs...)
-	}
-	if subQuery, ok := plan.target.Interface().(subQuery); ok {
-		plan.args = append(plan.args, subQuery.getArgs()...)
-	}
-	plan.argLen = len(plan.args)
-	plan.argLock.Unlock()
-}
-
-func (plan *QueryPlan) getTable() *gorp.TableMap {
-	return plan.table
-}
-
-func (plan *QueryPlan) mapSubQuery(q subQuery) *tableAlias {
-	if len(q.errors()) != 0 {
-		plan.Errors = append(plan.Errors, q.errors()...)
-	}
-	query, err := q.selectQuery()
-	if err != nil {
-		plan.Errors = append(plan.Errors, err)
-	}
-	alias := q.QuotedTable()
-	quotedFromClause := fmt.Sprintf("(%s) as %s", query, alias)
-	for _, m := range q.getColMap() {
-		m.quotedTable = alias
-		plan.colMap = append(plan.colMap, m)
-	}
-	return &tableAlias{TableMap: q.getTable(), dialect: plan.dbMap.Dialect, quotedFromClause: quotedFromClause}
-}
-
-func (plan *QueryPlan) mapTable(targetVal reflect.Value, joinOps ...JoinOp) (*tableAlias, string, error) {
-	if targetVal.Kind() != reflect.Ptr {
-		return nil, "", errors.New("All query targets must be pointer types")
-	}
-
-	if subQuery, ok := targetVal.Interface().(subQuery); ok {
-		// This is one of our QueryPlan types, or an extended version
-		// of one of them.
-		return plan.mapSubQuery(subQuery), subQuery.QuotedTable(), nil
-	}
-
-	// UnmappedSubQuery types are for user-generated sub-queries, so
-	// we still have to do a fair bit of mapping work.
-	subQuery, isSubQuery := targetVal.Interface().(UnmappedSubQuery)
-	if isSubQuery {
-		targetVal = reflect.ValueOf(subQuery.Target())
-	}
-
-	var prefix, alias string
-	if plan.table != nil {
-		prefix = "-"
-		alias = "-"
-	}
-	var (
-		targetTable *gorp.TableMap
-		joinColumn  *gorp.ColumnMap
-	)
-	parentMap, err := plan.colMap.joinMapForPointer(targetVal.Interface())
-	if err == nil && parentMap.column.TargetTable() != nil {
-		prefix, alias = parentMap.prefix, parentMap.alias
-		joinColumn = parentMap.column
-		targetTable = parentMap.column.TargetTable()
-	}
-
-	// targetVal could feasibly be a slice or array, to store
-	// *-to-many results in.
-	elemType := targetVal.Type().Elem()
-	if elemType.Kind() == reflect.Slice || elemType.Kind() == reflect.Array {
-		targetVal = targetVal.Elem()
-		if targetVal.IsNil() {
-			targetVal.Set(reflect.MakeSlice(elemType, 0, 1))
-		}
-		if targetVal.Len() == 0 {
-			newElem := reflect.New(elemType.Elem()).Elem()
-			if newElem.Kind() == reflect.Ptr {
-				newElem.Set(reflect.New(newElem.Type().Elem()))
-			}
-			targetVal.Set(reflect.Append(targetVal, newElem))
-		}
-		targetVal = targetVal.Index(0)
-		if targetVal.Kind() != reflect.Ptr {
-			targetVal = targetVal.Addr()
-		}
-	}
-	// It could also be a pointer to a pointer to a struct, if the
-	// struct field is a pointer, itself.  This is *only* allowed when
-	// the passed in value mapped to a field, though, so targetTable
-	// must already be set.
-	if targetTable != nil && elemType.Kind() == reflect.Ptr {
-		targetVal = targetVal.Elem()
-		if targetVal.IsNil() {
-			targetVal.Set(reflect.New(targetVal.Type().Elem()))
-		}
-	}
-
-	if targetVal.Elem().Kind() != reflect.Struct {
-		return nil, "", errors.New("gorp: Cannot create query plan - no struct found to map to")
-	}
-
-	if targetTable == nil {
-		targetTable, err = plan.dbMap.TableFor(targetVal.Type().Elem(), false)
-		if err != nil {
-			return nil, "", err
-		}
-	}
-	plan.tables = append(plan.tables, targetTable)
-
-	plan.lastRefs = make([]filters.Filter, 0, 2)
-
-	if isSubQuery {
-		// Get the columns from the sub-query's select statement.
-		query, columns := subQuery.SelectQuery(targetTable, joinColumn, alias, prefix)
-		for _, field := range plan.colMap {
-			for i, colName := range columns {
-				switch colName {
-				case field.column.ColumnName, field.column.JoinAlias():
-					field.alias = colName
-					columns = append(columns[:i], columns[i+1:]...)
-					break
-				}
-			}
-		}
-		return &tableAlias{TableMap: targetTable, dialect: plan.dbMap.Dialect, quotedFromClause: query}, alias, nil
-	}
-	if err = plan.mapColumns(parentMap, targetVal.Interface(), targetTable, targetVal, prefix, joinOps...); err != nil {
-		return nil, "", err
-	}
-	return &tableAlias{TableMap: targetTable, dialect: plan.dbMap.Dialect}, alias, nil
-}
-
-// fieldByIndex is a copy of v.FieldByIndex, except that it will
-// initialize nil pointers while descending the indexes.
-func fieldByIndex(v reflect.Value, index []int) reflect.Value {
-	for _, idx := range index {
-		if v.Kind() == reflect.Ptr {
-			if v.IsNil() {
-				v.Set(reflect.New(v.Type().Elem()))
-			}
-			v = v.Elem()
-		}
-		switch v.Kind() {
-		case reflect.Struct:
-			v = v.Field(idx)
-		default:
-			panic("gorp: found unsupported type using fieldByIndex: " + v.Kind().String())
-		}
-	}
-	return v
-}
-
-// fieldOrNilByIndex is like fieldByIndex, except that it performs no
-// initialization.  If it finds a nil pointer, it just returns the nil
-// pointer, even if it is not the field requested.
-func fieldOrNilByIndex(v reflect.Value, index []int) reflect.Value {
-	var f reflect.StructField
-	t := v.Type()
-	for _, idx := range index {
-		if v.Kind() == reflect.Ptr {
-			if v.IsNil() {
-				return v
-			}
-			v = v.Elem()
-			t = t.Elem()
-		}
-		v = v.Field(idx)
-		f = t.Field(idx)
-		t = f.Type
-	}
-	return v
-}
-
-type referenceFilter struct {
-	clause string
-}
-
-func (filter *referenceFilter) ActualValues() []interface{} {
-	return nil
-}
-
-func (filter *referenceFilter) Where(...string) string {
-	return filter.clause
-}
-
-func reference(leftTable, leftCol, rightTable, rightCol string) filters.Filter {
-	return &referenceFilter{
-		clause: fmt.Sprintf("%s.%s = %s.%s", leftTable, leftCol, rightTable, rightCol),
-	}
-}
-
-// mapColumns creates a list of field addresses and column maps, to
-// make looking up the column for a field address easier.  Note that
-// it doesn't do any special handling for overridden fields, because
-// passing the address of a field that has been overridden is
-// difficult to do accidentally.
-func (plan *QueryPlan) mapColumns(parentMap *fieldColumnMap, parent interface{}, table *gorp.TableMap, value reflect.Value, prefix string, joinOps ...JoinOp) (err error) {
-	value = value.Elem()
-	if plan.colMap == nil {
-		plan.colMap = make(structColumnMap, 0, value.NumField())
-	}
-	queryableFields := 0
-	quotedTableName := plan.dbMap.Dialect.QuoteField(strings.TrimSuffix(prefix, "_"))
-	if prefix == "" || prefix == "-" {
-		quotedTableName = plan.dbMap.Dialect.QuotedTableForQuery(table.SchemaName, table.TableName)
-	}
-	for _, col := range table.Columns {
-		shouldSelect := !col.Transient && prefix != "-"
-		if value.Type().FieldByIndex(col.FieldIndex()).PkgPath != "" {
-			// TODO: What about anonymous fields?
-			// Don't map unexported fields
-			continue
-		}
-		field := fieldByIndex(value, col.FieldIndex())
-		alias := prefix + col.ColumnName
-		colPrefix := prefix
-		if col.JoinAlias() != "" {
-			alias = prefix + col.JoinAlias()
-			colPrefix = prefix + col.JoinPrefix()
-		}
-		fieldRef := field.Addr().Interface()
-		quotedCol := plan.dbMap.Dialect.QuoteField(col.ColumnName)
-		if prefix != "-" && prefix != "" {
-			// This means we're mapping an embedded struct, so we can
-			// sort of autodetect some reference columns.
-			if len(col.ReferencedBy()) > 0 {
-				// The way that foreign keys work, columns that are
-				// referenced by other columns will have the same
-				// field reference.
-				fieldMap, err := plan.colMap.fieldMapForPointer(fieldRef)
-				if err == nil {
-					plan.lastRefs = append(plan.lastRefs, reference(fieldMap.quotedTable, fieldMap.quotedColumn, quotedTableName, quotedCol))
-					shouldSelect = false
-				}
-			}
-		}
-		fieldMap := &fieldColumnMap{
-			parentMap:    parentMap,
-			parent:       parent,
-			field:        fieldRef,
-			selectTarget: fieldRef,
-			column:       col,
-			alias:        alias,
-			prefix:       colPrefix,
-			quotedTable:  quotedTableName,
-			quotedColumn: quotedCol,
-			doSelect:     shouldSelect,
-		}
-		for _, op := range joinOps {
-			if op.Table == table && op.Column == col {
-				fieldMap.join = op.Join
-			}
-		}
-		for _, op := range joinOps {
-			if table == op.Table && col == op.Column {
-				fieldMap.join = op.Join
-				break
-			}
-		}
-		plan.colMap = append(plan.colMap, fieldMap)
-		if !col.Transient {
-			queryableFields++
-		}
-	}
-	if queryableFields == 0 {
-		return errors.New("No fields in the target struct are mappable.")
-	}
-	return
-=======
-	table          *gorp.TableMap
-	dbMap          *gorp.DbMap
-	quotedTable    string
-	executor       gorp.SqlExecutor
-	target         reflect.Value
-	colMap         structColumnMap
-	joins          []*filters.JoinFilter
-	assignCols     []string
-	assignBindVars []string
-	assignArgs     []interface{}
-	filters        filters.MultiFilter
-	orderBy        []order
-	groupBy        []string
-	limit          int64
-	offset         int64
->>>>>>> beaea057
 }
 
 // Extend returns an extended query, using extensions for the
@@ -743,84 +360,6 @@
 	return plan
 }
 
-<<<<<<< HEAD
-func (plan *QueryPlan) whereClause() (string, error) {
-	if plan.filters == nil {
-		return "", nil
-	}
-	whereArgs := plan.filters.ActualValues()
-	whereVals := make([]string, 0, len(whereArgs))
-	for _, arg := range whereArgs {
-		val, err := plan.argOrColumn(arg)
-		if err != nil {
-			return "", err
-		}
-		whereVals = append(whereVals, val)
-	}
-	where := plan.filters.Where(whereVals...)
-	if where != "" {
-		return " where " + where, nil
-	}
-	return "", nil
-}
-
-func (plan *QueryPlan) selectJoinClause() (string, error) {
-	buffer := bytes.Buffer{}
-	for _, join := range plan.joins {
-		buffer.WriteString(" ")
-		joinArgs := join.ActualValues()
-		joinVals := make([]string, 0, len(joinArgs))
-		for _, arg := range joinArgs {
-			val, err := plan.argOrColumn(arg)
-			if err != nil {
-				return "", err
-			}
-			joinVals = append(joinVals, val)
-		}
-		joinClause := join.JoinClause(joinVals...)
-		buffer.WriteString(joinClause)
-	}
-	return buffer.String(), nil
-=======
-// argOrColumn returns the string that should be used to represent a
-// value in a query.  If the value is detected to be a field, an error
-// will be returned if the field cannot be selected.  If the value is
-// used as an argument, it will be appended to args and the returned
-// string will be the bind value.
-func (plan *QueryPlan) argOrColumn(value interface{}) (args []interface{}, sqlValue string, err error) {
-	switch src := value.(type) {
-	case filters.SqlWrapper:
-		var wrapperVal string
-		args, wrapperVal, err = plan.argOrColumn(value)
-		if err != nil {
-			return nil, "", err
-		}
-		return args, src.WrapSql(wrapperVal), nil
-	case filters.MultiSqlWrapper:
-		values := src.ActualValues()
-		wrapperVals := make([]string, 0, len(values))
-		args := make([]interface{}, 0, len(values))
-		for _, val := range values {
-			newArgs, wrapperVal, err := plan.argOrColumn(val)
-			if err != nil {
-				return nil, "", err
-			}
-			wrapperVals = append(wrapperVals, wrapperVal)
-			args = append(args, newArgs...)
-		}
-		return args, src.WrapSql(wrapperVals...), nil
-	default:
-		if reflect.TypeOf(value).Kind() == reflect.Ptr {
-			sqlValue, err = plan.colMap.LocateTableAndColumn(value)
-		} else {
-			sqlValue = BindVarPlaceholder
-			args = append(args, value)
-		}
-	}
-	return
->>>>>>> beaea057
-}
-
 // Truncate will run this query plan as a TRUNCATE TABLE statement.
 func (plan *QueryPlan) Truncate() error {
 	query := fmt.Sprintf("TRUNCATE TABLE %s", plan.QuotedTable())
@@ -828,7 +367,14 @@
 	return err
 }
 
-<<<<<<< HEAD
+func (plan *QueryPlan) bindVars(statement *Statement) []string {
+	bindVars := make([]string, 0, len(statement.args))
+	for i := range statement.args {
+		bindVars = append(bindVars, plan.dbMap.Dialect.BindVar(i))
+	}
+	return bindVars
+}
+
 func (plan *QueryPlan) unmarshalCachedResults(cached []interface{}, resultSlice reflect.Value, elementType reflect.Type) error {
 	for _, res := range cached {
 		resMap := res.(map[string]interface{})
@@ -877,11 +423,11 @@
 //
 // The return value will be nil if there is nothing in cache for this
 // query, or if there are errors while creating the return value.
-func (plan *QueryPlan) cachedSelect(target reflect.Value, query string) []interface{} {
+func (plan *QueryPlan) cachedSelect(target reflect.Value, statement *Statement, bindVars []string) []interface{} {
 	if plan.cache == nil || !plan.cache.Cacheable(plan.table) {
 		return nil
 	}
-	key, err := CacheKey(query, plan.getArgs())
+	key, err := CacheKey(statement.Query(bindVars...), statement.args)
 	if err != nil {
 		return nil
 	}
@@ -922,50 +468,30 @@
 
 // Select will run this query plan as a SELECT statement.
 func (plan *QueryPlan) Select() ([]interface{}, error) {
-	query, err := plan.selectQuery()
+	statement, err := plan.SelectStatement()
 	if err != nil {
 		return nil, err
 	}
+	bindVars := plan.bindVars(statement)
 
 	if !plan.cachingDisabled {
-		if result := plan.cachedSelect(plan.target, query); result != nil {
+		if result := plan.cachedSelect(plan.target, statement, bindVars); result != nil {
 			return result, nil
 		}
 	}
 
-=======
-func (plan *QueryPlan) bindVars(statement *Statement) []string {
-	bindVars := make([]string, 0, len(statement.args))
-	for i := range statement.args {
-		bindVars = append(bindVars, plan.dbMap.Dialect.BindVar(i))
-	}
-	return bindVars
-}
-
-func (plan *QueryPlan) runSelect(target interface{}) ([]interface{}, error) {
-	statement, err := plan.SelectStatement()
-	if err != nil {
-		return nil, err
-	}
-	bindVars := plan.bindVars(statement)
-	return plan.executor.Select(target, statement.Query(bindVars...), statement.args...)
-}
-
-// Select will run this query plan as a SELECT statement.
-func (plan *QueryPlan) Select() ([]interface{}, error) {
->>>>>>> beaea057
 	target := plan.target.Interface()
 	if subQuery, ok := target.(subQuery); ok {
 		target = subQuery.getTarget().Interface()
 	}
-<<<<<<< HEAD
-	res, err := plan.executor.Select(target, query, plan.getArgs()...)
+
+	res, err := plan.executor.Select(target, statement.Query(bindVars...), statement.args...)
 	if err != nil {
 		return nil, err
 	}
 
 	if plan.cache != nil && plan.cache.Cacheable(plan.table) && !plan.cachingDisabled {
-		plan.cacheResults(res, query)
+		plan.cacheResults(res, statement, bindVars)
 	}
 	return res, nil
 }
@@ -1000,7 +526,7 @@
 
 // cacheResults stores a result slice in cache.  Any failures will be
 // silent.
-func (plan *QueryPlan) cacheResults(results interface{}, query string) {
+func (plan *QueryPlan) cacheResults(results interface{}, statement *Statement, bindVars []string) {
 	defer func() {
 		// Don't let reflection panics propagate.
 		// if r := recover(); r != nil {
@@ -1016,7 +542,7 @@
 		return
 	}
 
-	key, err := CacheKey(query, plan.getArgs())
+	key, err := CacheKey(statement.Query(bindVars...), statement.args)
 	if err != nil {
 		return
 	}
@@ -1041,9 +567,6 @@
 		}
 		plan.cache.Set(plan.tables, key, encoded)
 	}()
-=======
-	return plan.runSelect(target)
->>>>>>> beaea057
 }
 
 // SelectToTarget will run this query plan as a SELECT statement, and
@@ -1054,28 +577,25 @@
 	if targetType.Kind() != reflect.Ptr || targetType.Elem().Kind() != reflect.Slice {
 		return errors.New("SelectToTarget must be run with a pointer to a slice as its target")
 	}
-<<<<<<< HEAD
-	query, err := plan.selectQuery()
+	statement, err := plan.SelectStatement()
 	if err != nil {
 		return err
 	}
+	bindVars := plan.bindVars(statement)
 	if !plan.cachingDisabled {
-		if result := plan.cachedSelect(targetVal, query); result != nil {
+		if result := plan.cachedSelect(targetVal, statement, bindVars); result != nil {
 			// All results have been appended to target.
 			return nil
 		}
 	}
 
-	_, err = plan.executor.Select(target, query, plan.getArgs()...)
+	_, err = plan.executor.Select(target, statement.Query(bindVars...), statement.args...)
 	if err != nil {
 		return err
 	}
 	if plan.cache != nil && plan.cache.Cacheable(plan.table) && !plan.cachingDisabled {
-		plan.cacheResults(target, query)
-	}
-=======
-	_, err := plan.runSelect(target)
->>>>>>> beaea057
+		plan.cacheResults(target, statement, bindVars)
+	}
 	return err
 }
 
@@ -1085,12 +605,8 @@
 	if err := plan.addSelectSuffix(statement); err != nil {
 		return -1, err
 	}
-<<<<<<< HEAD
-	return plan.executor.SelectInt(buffer.String(), plan.getArgs()...)
-=======
 	bindVars := plan.bindVars(statement)
 	return plan.executor.SelectInt(statement.Query(bindVars...), statement.args...)
->>>>>>> beaea057
 }
 
 func (plan *QueryPlan) QuotedTable() string {
@@ -1098,19 +614,6 @@
 		plan.quotedTable = plan.dbMap.Dialect.QuotedTableForQuery(plan.table.SchemaName, plan.table.TableName)
 	}
 	return plan.quotedTable
-}
-
-<<<<<<< HEAD
-func (plan *QueryPlan) selectQuery() (string, error) {
-	plan.resetArgs()
-	buffer := new(bytes.Buffer)
-	if err := plan.writeSelectColumns(buffer); err != nil {
-		return "", err
-	}
-	if err := plan.writeSelectSuffix(buffer); err != nil {
-		return "", err
-	}
-	return buffer.String(), nil
 }
 
 // argOrColumn returns the string that should be used to represent a
@@ -1118,155 +621,45 @@
 // will be returned if the field cannot be selected.  If the value is
 // used as an argument, it will be appended to args and the returned
 // string will be the bind value.
-func (plan *QueryPlan) argOrColumn(value interface{}) (sqlValue string, err error) {
+func (plan *QueryPlan) argOrColumn(value interface{}) (args []interface{}, sqlValue string, err error) {
 	switch src := value.(type) {
 	case filters.SqlWrapper:
 		value = src.ActualValue()
-		wrapperVal, err := plan.argOrColumn(value)
+		args, wrapperVal, err := plan.argOrColumn(value)
 		if err != nil {
-			return "", err
-		}
-		return src.WrapSql(wrapperVal), nil
+			return nil, "", err
+		}
+		return args, src.WrapSql(wrapperVal), nil
 	case filters.MultiSqlWrapper:
 		values := src.ActualValues()
 		wrapperVals := make([]string, 0, len(values))
 		for _, val := range values {
-			wrapperVal, err := plan.argOrColumn(val)
+			newArgs, wrapperVal, err := plan.argOrColumn(val)
 			if err != nil {
-				return "", err
+				return nil, "", err
 			}
 			wrapperVals = append(wrapperVals, wrapperVal)
-		}
-		return src.WrapSql(wrapperVals...), nil
+			args = append(args, newArgs...)
+		}
+		return args, src.WrapSql(wrapperVals...), nil
 	default:
 		if reflect.TypeOf(value).Kind() == reflect.Ptr {
 			m, err := plan.colMap.fieldMapForPointer(value)
 			if err != nil {
-				return "", err
+				return nil, "", err
 			}
 			if m.selectTarget != m.field {
 				return plan.argOrColumn(m.selectTarget)
 			}
 			sqlValue = m.quotedTable + "." + m.quotedColumn
 		} else {
-			sqlValue = plan.dbMap.Dialect.BindVar(len(plan.getArgs()))
-			plan.appendArgs(value)
+			sqlValue = BindVarPlaceholder
+			args = append(args, value)
 		}
 	}
 	return
 }
 
-func (plan *QueryPlan) writeSelectColumns(buffer *bytes.Buffer) error {
-	if len(plan.Errors) > 0 {
-		return plan.Errors[0]
-	}
-	buffer.WriteString("select ")
-	for index, m := range plan.colMap {
-		if m.doSelect {
-			if index != 0 {
-				buffer.WriteString(",")
-			}
-			var err error
-			selectClause := m.quotedTable + "." + m.quotedColumn
-			if m.selectTarget != m.field {
-				switch src := m.selectTarget.(type) {
-				case filters.SqlWrapper:
-					actualValue := src.ActualValue()
-					sqlValue, err := plan.argOrColumn(actualValue)
-					if err != nil {
-						return err
-					}
-					selectClause = src.WrapSql(sqlValue)
-				case filters.MultiSqlWrapper:
-					values := src.ActualValues()
-					sqlValues := make([]string, 0, len(values))
-					for _, v := range values {
-						sqlValue, err := plan.argOrColumn(v)
-						if err != nil {
-							return err
-						}
-						sqlValues = append(sqlValues, sqlValue)
-					}
-					selectClause = src.WrapSql(sqlValues...)
-				default:
-					selectClause, err = plan.argOrColumn(m.field)
-					if err != nil {
-						return err
-					}
-				}
-			}
-			buffer.WriteString(selectClause)
-			if m.alias != "" {
-				buffer.WriteString(" AS ")
-				buffer.WriteString(m.alias)
-			}
-		}
-	}
-	return nil
-}
-
-func (plan *QueryPlan) writeSelectSuffix(buffer *bytes.Buffer) error {
-	plan.storeJoin()
-	buffer.WriteString(" from ")
-	buffer.WriteString(plan.QuotedTable())
-	joinClause, err := plan.selectJoinClause()
-	if err != nil {
-		return err
-	}
-	buffer.WriteString(joinClause)
-	whereClause, err := plan.whereClause()
-	if err != nil {
-		return err
-	}
-	buffer.WriteString(whereClause)
-	for index, orderBy := range plan.orderBy {
-		if index == 0 {
-			buffer.WriteString(" order by ")
-		} else {
-			buffer.WriteString(", ")
-		}
-		orderStr, args, err := orderBy.OrderBy(plan.dbMap.Dialect, plan.colMap, plan.argLen)
-		if err != nil {
-			return err
-		}
-		buffer.WriteString(orderStr)
-		plan.appendArgs(args...)
-	}
-	for index, groupBy := range plan.groupBy {
-		if index == 0 {
-			buffer.WriteString(" group by ")
-		} else {
-			buffer.WriteString(", ")
-		}
-		buffer.WriteString(groupBy)
-	}
-	// Nonstandard LIMIT clauses seem to have to come *before* the
-	// offset clause.
-	limiter, nonstandard := plan.dbMap.Dialect.(interfaces.NonstandardLimiter)
-	if plan.limit > 0 && nonstandard {
-		buffer.WriteString(" ")
-		buffer.WriteString(limiter.Limit(plan.dbMap.Dialect.BindVar(plan.argLen)))
-		plan.appendArgs(plan.limit)
-	}
-	if plan.offset > 0 {
-		buffer.WriteString(" offset ")
-		buffer.WriteString(plan.dbMap.Dialect.BindVar(plan.argLen))
-		plan.appendArgs(plan.offset)
-	}
-	// Standard FETCH NEXT (n) ROWS ONLY must come after the offset.
-	if plan.limit > 0 && !nonstandard {
-		// Many dialects seem to ignore the SQL standard when it comes
-		// to the limit clause.
-		buffer.WriteString(" fetch next (")
-		buffer.WriteString(plan.dbMap.Dialect.BindVar(plan.argLen))
-		plan.appendArgs(plan.limit)
-		buffer.WriteString(") rows only")
-	}
-	return nil
-}
-
-=======
->>>>>>> beaea057
 // Insert will run this query plan as an INSERT statement.
 func (plan *QueryPlan) Insert() error {
 	if len(plan.Errors) > 0 {
@@ -1289,9 +682,8 @@
 		}
 		statement.query.WriteString(bindVar)
 	}
-<<<<<<< HEAD
-	buffer.WriteString(")")
-	_, err := plan.executor.Exec(buffer.String(), plan.getArgs()...)
+	statement.query.WriteString(")")
+	_, err := plan.executor.Exec(statement.query.String(), statement.args...)
 
 	if plan.cache != nil && !plan.cachingDisabled {
 		go plan.cache.DropEntries(plan.tables)
@@ -1300,38 +692,6 @@
 	return err
 }
 
-// joinFromAndWhereClause will return the from and where clauses for
-// joined tables, for use in UPDATE and DELETE statements.
-func (plan *QueryPlan) joinFromAndWhereClause() (from, where string, err error) {
-	fromSlice := make([]string, 0, len(plan.joins))
-	whereBuffer := bytes.Buffer{}
-	for _, join := range plan.joins {
-		fromSlice = append(fromSlice, join.QuotedJoinTable)
-		whereArgs := join.ActualValues()
-		whereVals := make([]string, 0, len(whereArgs))
-		for _, arg := range whereArgs {
-			val, err := plan.argOrColumn(arg)
-			if err != nil {
-				return "", "", err
-			}
-			whereVals = append(whereVals, val)
-		}
-		whereClause := join.Where(whereVals...)
-		if err != nil {
-			return "", "", err
-		}
-		whereBuffer.WriteString(whereClause)
-	}
-	return strings.Join(fromSlice, ", "), whereBuffer.String(), nil
-}
-
-=======
-	statement.query.WriteString(")")
-	_, err := plan.executor.Exec(statement.query.String(), statement.args...)
-	return err
-}
-
->>>>>>> beaea057
 // Update will run this query plan as an UPDATE statement.
 func (plan *QueryPlan) Update() (int64, error) {
 	if len(plan.Errors) > 0 {
@@ -1352,21 +712,8 @@
 	if err := plan.addWhereClause(statement); err != nil {
 		return -1, err
 	}
-<<<<<<< HEAD
-	if joinWhereClause != "" {
-		if whereClause == "" {
-			whereClause = " where "
-		} else {
-			whereClause += " and "
-		}
-		whereClause += joinWhereClause
-	}
-	buffer.WriteString(whereClause)
-	res, err := plan.executor.Exec(buffer.String(), plan.getArgs()...)
-=======
 	bindVars := plan.bindVars(statement)
 	res, err := plan.executor.Exec(statement.Query(bindVars...), statement.args...)
->>>>>>> beaea057
 	if err != nil {
 		return -1, err
 	}
@@ -1393,29 +740,8 @@
 	if err := plan.addWhereClause(statement); err != nil {
 		return -1, err
 	}
-<<<<<<< HEAD
-	if joinTables != "" {
-		buffer.WriteString(" using ")
-		buffer.WriteString(joinTables)
-	}
-	whereClause, err := plan.whereClause()
-	if err != nil {
-		return -1, err
-	}
-	if joinWhereClause != "" {
-		if whereClause == "" {
-			whereClause = " where "
-		} else {
-			whereClause += " and "
-		}
-		whereClause += joinWhereClause
-	}
-	buffer.WriteString(whereClause)
-	res, err := plan.executor.Exec(buffer.String(), plan.getArgs()...)
-=======
 	bindVars := plan.bindVars(statement)
 	res, err := plan.executor.Exec(statement.Query(bindVars...), statement.args...)
->>>>>>> beaea057
 	if err != nil {
 		return -1, err
 	}
@@ -1529,11 +855,7 @@
 		return plan
 	}
 	plan.assignCols = append(plan.assignCols, column)
-<<<<<<< HEAD
-	plan.assignBindVars = append(plan.assignBindVars, plan.dbMap.Dialect.BindVar(len(plan.assignArgs)))
-=======
 	plan.assignBindVars = append(plan.assignBindVars, plan.dbMap.Dialect.BindVar(len(plan.assignBindVars)))
->>>>>>> beaea057
 	plan.assignArgs = append(plan.assignArgs, value)
 	return plan
 }
